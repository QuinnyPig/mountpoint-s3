//!
//! FUSE userspace library implementation (as of libosxfuse-2.5.5).
//!
//! This is an improved rewrite of the FUSE userspace library (lowlevel
//! interface) to fully take advantage of Rust's architecture. The only thing
//! we rely on in the real libfuse are mount and unmount calls which are
//! needed to establish a fd to talk to the kernel driver.
//!

#![doc(html_root_url = "https://zargony.github.io/rust-fuse")]

#![warn(missing_docs, bad_style, unused, unused_extern_crates, unused_import_braces, unused_qualifications, missing_debug_implementations)]

extern crate libc;
#[macro_use]
extern crate log;
extern crate time;
extern crate thread_scoped;

use std::convert::AsRef;
use std::io;
use std::ffi::OsStr;
use std::path::Path;
use libc::{c_int, ENOSYS};
use time::Timespec;

pub use fuse::FUSE_ROOT_ID;
pub use fuse::consts;
pub use reply::{Reply, ReplyEmpty, ReplyData, ReplyEntry, ReplyAttr, ReplyOpen};
pub use reply::{ReplyWrite, ReplyStatfs, ReplyCreate, ReplyLock, ReplyBmap, ReplyDirectory};
pub use reply::ReplyXattr;
#[cfg(target_os = "macos")]
pub use reply::ReplyXTimes;
pub use request::Request;
pub use session::{Session, BackgroundSession};

mod argument;
mod channel;
mod fuse;
mod reply;
mod request;
mod session;

/// File types
#[derive(Clone, Copy, Debug, Hash, PartialEq)]
pub enum FileType {
    /// Named pipe (S_IFIFO)
    NamedPipe,
    /// Character device (S_IFCHR)
    CharDevice,
    /// Block device (S_IFBLK)
    BlockDevice,
    /// Directory (S_IFDIR)
    Directory,
    /// Regular file (S_IFREG)
    RegularFile,
    /// Symbolic link (S_IFLNK)
    Symlink,
}

/// File attributes
#[derive(Clone, Copy, Debug)]
pub struct FileAttr {
    /// Inode number
    pub ino: u64,
    /// Size in bytes
    pub size: u64,
    /// Size in blocks
    pub blocks: u64,
    /// Time of last access
    pub atime: Timespec,
    /// Time of last modification
    pub mtime: Timespec,
    /// Time of last change
    pub ctime: Timespec,
    /// Time of creation (OS X only)
    pub crtime: Timespec,
    /// Kind of file (directory, file, pipe, etc)
    pub kind: FileType,
    /// Permissions
    pub perm: u16,
    /// Number of hard links
    pub nlink: u32,
    /// User id
    pub uid: u32,
    /// Group id
    pub gid: u32,
    /// Rdev
    pub rdev: u32,
    /// Flags (OS X only, see chflags(2))
    pub flags: u32,
}

/// Filesystem trait.
///
/// This trait must be implemented to provide a userspace filesystem via FUSE.
/// These methods corrospond to fuse_lowlevel_ops in libfuse. Reasonable default
/// implementations are provided here to get a mountable filesystem that does
/// nothing.
pub trait Filesystem {
    /// Initialize filesystem.
    /// Called before any other filesystem method.
    fn init (&mut self, _req: &Request) -> Result<(), c_int> {
        Ok(())
    }

    /// Clean up filesystem.
    /// Called on filesystem exit.
    fn destroy (&mut self, _req: &Request) {
    }

    /// Look up a directory entry by name and get its attributes.
    fn lookup (&mut self, _req: &Request, _parent: u64, _name: &Path, reply: ReplyEntry) {
        reply.error(ENOSYS);
    }

    /// Forget about an inode.
    /// The nlookup parameter indicates the number of lookups previously performed on
    /// this inode. If the filesystem implements inode lifetimes, it is recommended that
    /// inodes acquire a single reference on each lookup, and lose nlookup references on
    /// each forget. The filesystem may ignore forget calls, if the inodes don't need to
    /// have a limited lifetime. On unmount it is not guaranteed, that all referenced
    /// inodes will receive a forget message.
    fn forget (&mut self, _req: &Request, _ino: u64, _nlookup: u64) {
    }

    /// Get file attributes.
    fn getattr (&mut self, _req: &Request, _ino: u64, reply: ReplyAttr) {
        reply.error(ENOSYS);
    }

    /// Set file attributes.
    fn setattr (&mut self, _req: &Request, _ino: u64, _mode: Option<u32>, _uid: Option<u32>, _gid: Option<u32>, _size: Option<u64>, _atime: Option<Timespec>, _mtime: Option<Timespec>, _fh: Option<u64>, _crtime: Option<Timespec>, _chgtime: Option<Timespec>, _bkuptime: Option<Timespec>, _flags: Option<u32>, reply: ReplyAttr) {
        reply.error(ENOSYS);
    }

    /// Read symbolic link.
    fn readlink (&mut self, _req: &Request, _ino: u64, reply: ReplyData) {
        reply.error(ENOSYS);
    }

    /// Create file node.
    /// Create a regular file, character device, block device, fifo or socket node.
    fn mknod (&mut self, _req: &Request, _parent: u64, _name: &Path, _mode: u32, _rdev: u32, reply: ReplyEntry) {
        reply.error(ENOSYS);
    }

    /// Create a directory.
    fn mkdir (&mut self, _req: &Request, _parent: u64, _name: &Path, _mode: u32, reply: ReplyEntry) {
        reply.error(ENOSYS);
    }

    /// Remove a file.
    fn unlink (&mut self, _req: &Request, _parent: u64, _name: &Path, reply: ReplyEmpty) {
        reply.error(ENOSYS);
    }

    /// Remove a directory.
    fn rmdir (&mut self, _req: &Request, _parent: u64, _name: &Path, reply: ReplyEmpty) {
        reply.error(ENOSYS);
    }

    /// Create a symbolic link.
    fn symlink (&mut self, _req: &Request, _parent: u64, _name: &Path, _link: &Path, reply: ReplyEntry) {
        reply.error(ENOSYS);
    }

    /// Rename a file.
    fn rename (&mut self, _req: &Request, _parent: u64, _name: &Path, _newparent: u64, _newname: &Path, reply: ReplyEmpty) {
        reply.error(ENOSYS);
    }

    /// Create a hard link.
    fn link (&mut self, _req: &Request, _ino: u64, _newparent: u64, _newname: &Path, reply: ReplyEntry) {
        reply.error(ENOSYS);
    }

    /// Open a file.
    /// Open flags (with the exception of O_CREAT, O_EXCL, O_NOCTTY and O_TRUNC) are
    /// available in flags. Filesystem may store an arbitrary file handle (pointer, index,
    /// etc) in fh, and use this in other all other file operations (read, write, flush,
    /// release, fsync). Filesystem may also implement stateless file I/O and not store
    /// anything in fh. There are also some flags (direct_io, keep_cache) which the
    /// filesystem may set, to change the way the file is opened. See fuse_file_info
    /// structure in <fuse_common.h> for more details.
    fn open (&mut self, _req: &Request, _ino: u64, _flags: u32, reply: ReplyOpen) {
        reply.opened(0, 0);
    }

    /// Read data.
    /// Read should send exactly the number of bytes requested except on EOF or error,
    /// otherwise the rest of the data will be substituted with zeroes. An exception to
    /// this is when the file has been opened in 'direct_io' mode, in which case the
    /// return value of the read system call will reflect the return value of this
    /// operation. fh will contain the value set by the open method, or will be undefined
    /// if the open method didn't set any value.
    fn read (&mut self, _req: &Request, _ino: u64, _fh: u64, _offset: u64, _size: u32, reply: ReplyData) {
        reply.error(ENOSYS);
    }

    /// Write data.
    /// Write should return exactly the number of bytes requested except on error. An
    /// exception to this is when the file has been opened in 'direct_io' mode, in
    /// which case the return value of the write system call will reflect the return
    /// value of this operation. fh will contain the value set by the open method, or
    /// will be undefined if the open method didn't set any value.
    fn write (&mut self, _req: &Request, _ino: u64, _fh: u64, _offset: u64, _data: &[u8], _flags: u32, reply: ReplyWrite) {
        reply.error(ENOSYS);
    }

    /// Flush method.
    /// This is called on each close() of the opened file. Since file descriptors can
    /// be duplicated (dup, dup2, fork), for one open call there may be many flush
    /// calls. Filesystems shouldn't assume that flush will always be called after some
    /// writes, or that if will be called at all. fh will contain the value set by the
    /// open method, or will be undefined if the open method didn't set any value.
    /// NOTE: the name of the method is misleading, since (unlike fsync) the filesystem
    /// is not forced to flush pending writes. One reason to flush data, is if the
    /// filesystem wants to return write errors. If the filesystem supports file locking
    /// operations (setlk, getlk) it should remove all locks belonging to 'lock_owner'.
    fn flush (&mut self, _req: &Request, _ino: u64, _fh: u64, _lock_owner: u64, reply: ReplyEmpty) {
        reply.error(ENOSYS);
    }

    /// Release an open file.
    /// Release is called when there are no more references to an open file: all file
    /// descriptors are closed and all memory mappings are unmapped. For every open
    /// call there will be exactly one release call. The filesystem may reply with an
    /// error, but error values are not returned to close() or munmap() which triggered
    /// the release. fh will contain the value set by the open method, or will be undefined
    /// if the open method didn't set any value. flags will contain the same flags as for
    /// open.
    fn release (&mut self, _req: &Request, _ino: u64, _fh: u64, _flags: u32, _lock_owner: u64, _flush: bool, reply: ReplyEmpty) {
        reply.ok();
    }

    /// Synchronize file contents.
    /// If the datasync parameter is non-zero, then only the user data should be flushed,
    /// not the meta data.
    fn fsync (&mut self, _req: &Request, _ino: u64, _fh: u64, _datasync: bool, reply: ReplyEmpty) {
        reply.error(ENOSYS);
    }

    /// Open a directory.
    /// Filesystem may store an arbitrary file handle (pointer, index, etc) in fh, and
    /// use this in other all other directory stream operations (readdir, releasedir,
    /// fsyncdir). Filesystem may also implement stateless directory I/O and not store
    /// anything in fh, though that makes it impossible to implement standard conforming
    /// directory stream operations in case the contents of the directory can change
    /// between opendir and releasedir.
    fn opendir (&mut self, _req: &Request, _ino: u64, _flags: u32, reply: ReplyOpen) {
        reply.opened(0, 0);
    }

    /// Read directory.
    /// Send a buffer filled using buffer.fill(), with size not exceeding the
    /// requested size. Send an empty buffer on end of stream. fh will contain the
    /// value set by the opendir method, or will be undefined if the opendir method
    /// didn't set any value.
    fn readdir (&mut self, _req: &Request, _ino: u64, _fh: u64, _offset: u64, reply: ReplyDirectory) {
        reply.error(ENOSYS);
    }

    /// Release an open directory.
    /// For every opendir call there will be exactly one releasedir call. fh will
    /// contain the value set by the opendir method, or will be undefined if the
    /// opendir method didn't set any value.
    fn releasedir (&mut self, _req: &Request, _ino: u64, _fh: u64, _flags: u32, reply: ReplyEmpty) {
        reply.ok();
    }

    /// Synchronize directory contents.
    /// If the datasync parameter is set, then only the directory contents should
    /// be flushed, not the meta data. fh will contain the value set by the opendir
    /// method, or will be undefined if the opendir method didn't set any value.
    fn fsyncdir (&mut self, _req: &Request, _ino: u64, _fh: u64, _datasync: bool, reply: ReplyEmpty) {
        reply.error(ENOSYS);
    }

    /// Get file system statistics.
    fn statfs (&mut self, _req: &Request, _ino: u64, reply: ReplyStatfs) {
        reply.statfs(0, 0, 0, 0, 0, 512, 255, 0);
    }

    /// Set an extended attribute.
    fn setxattr (&mut self, _req: &Request, _ino: u64, _name: &OsStr, _value: &[u8], _flags: u32, _position: u32, reply: ReplyEmpty) {
        reply.error(ENOSYS);
    }

    /// Get an extended attribute.
<<<<<<< HEAD
    fn getxattr (&mut self, _req: &Request, _ino: u64, _name: &OsStr, reply: ReplyData) {
        // FIXME: If arg.size is zero, the size of the value should be sent with fuse_getxattr_out
        // FIXME: If arg.size is non-zero, send the value if it fits, or ERANGE otherwise
        reply.error(ENOSYS);
    }

    /// List extended attribute names.
    fn listxattr (&mut self, _req: &Request, _ino: u64, reply: ReplyEmpty) {
        // FIXME: If arg.size is zero, the size of the attribute list should be sent with fuse_getxattr_out
        // FIXME: If arg.size is non-zero, send the attribute list if it fits, or ERANGE otherwise
=======
    /// If `size` is 0, the size of the value should be sent with `reply.size()`.
    /// If `size` is not 0, and the value fits, send it with `reply.data()`, or
    /// `reply.error(ERANGE)` if it doesn't.
    fn getxattr (&mut self, _req: &Request, _ino: u64, _name: &OsStr, _size: u32, reply: ReplyXattr) {
        reply.error(ENOSYS);
    }

    /// List extended attribute names
    /// If `size` is 0, the size of the value should be sent with `reply.size()`.
    /// If `size` is not 0, and the value fits, send it with `reply.data()`, or
    /// `reply.error(ERANGE)` if it doesn't.
    fn listxattr (&mut self, _req: &Request, _ino: u64, _size: u32, reply: ReplyXattr) {
>>>>>>> cb486748
        reply.error(ENOSYS);
    }

    /// Remove an extended attribute.
    fn removexattr (&mut self, _req: &Request, _ino: u64, _name: &OsStr, reply: ReplyEmpty) {
        reply.error(ENOSYS);
    }

    /// Check file access permissions.
    /// This will be called for the access() system call. If the 'default_permissions'
    /// mount option is given, this method is not called. This method is not called
    /// under Linux kernel versions 2.4.x
    fn access (&mut self, _req: &Request, _ino: u64, _mask: u32, reply: ReplyEmpty) {
        reply.error(ENOSYS);
    }

    /// Create and open a file.
    /// If the file does not exist, first create it with the specified mode, and then
    /// open it. Open flags (with the exception of O_NOCTTY) are available in flags.
    /// Filesystem may store an arbitrary file handle (pointer, index, etc) in fh,
    /// and use this in other all other file operations (read, write, flush, release,
    /// fsync). There are also some flags (direct_io, keep_cache) which the
    /// filesystem may set, to change the way the file is opened. See fuse_file_info
    /// structure in <fuse_common.h> for more details. If this method is not
    /// implemented or under Linux kernel versions earlier than 2.6.15, the mknod()
    /// and open() methods will be called instead.
    fn create (&mut self, _req: &Request, _parent: u64, _name: &Path, _mode: u32, _flags: u32, reply: ReplyCreate) {
        reply.error(ENOSYS);
    }

    /// Test for a POSIX file lock.
    fn getlk (&mut self, _req: &Request, _ino: u64, _fh: u64, _lock_owner: u64, _start: u64, _end: u64, _typ: u32, _pid: u32, reply: ReplyLock) {
        reply.error(ENOSYS);
    }

    /// Acquire, modify or release a POSIX file lock.
    /// For POSIX threads (NPTL) there's a 1-1 relation between pid and owner, but
    /// otherwise this is not always the case.  For checking lock ownership,
    /// 'fi->owner' must be used. The l_pid field in 'struct flock' should only be
    /// used to fill in this field in getlk(). Note: if the locking methods are not
    /// implemented, the kernel will still allow file locking to work locally.
    /// Hence these are only interesting for network filesystems and similar.
    fn setlk (&mut self, _req: &Request, _ino: u64, _fh: u64, _lock_owner: u64, _start: u64, _end: u64, _typ: u32, _pid: u32, _sleep: bool, reply: ReplyEmpty) {
        reply.error(ENOSYS);
    }

    /// Map block index within file to block index within device.
    /// Note: This makes sense only for block device backed filesystems mounted
    /// with the 'blkdev' option
    fn bmap (&mut self, _req: &Request, _ino: u64, _blocksize: u32, _idx: u64, reply: ReplyBmap) {
        reply.error(ENOSYS);
    }

    /// OS X only: Rename the volume. Set fuse_init_out.flags during init to
    /// FUSE_VOL_RENAME to enable
    #[cfg(target_os = "macos")]
    fn setvolname (&mut self, _req: &Request, _name: &OsStr, reply: ReplyEmpty) {
        reply.error(ENOSYS);
    }

    /// OS X only (undocumented)
    #[cfg(target_os = "macos")]
    fn exchange (&mut self, _req: &Request, _parent: u64, _name: &Path, _newparent: u64, _newname: &Path, _options: u64, reply: ReplyEmpty) {
        reply.error(ENOSYS);
    }

    /// OS X only: Query extended times (bkuptime and crtime). Set fuse_init_out.flags
    /// during init to FUSE_XTIMES to enable
    #[cfg(target_os = "macos")]
    fn getxtimes (&mut self, _req: &Request, _ino: u64, reply: ReplyXTimes) {
        reply.error(ENOSYS);
    }
}

/// Mount the given filesystem to the given mountpoint. This function will
/// not return until the filesystem is unmounted.
pub fn mount<FS: Filesystem, P: AsRef<Path>> (filesystem: FS, mountpoint: &P, options: &[&OsStr]) {
    Session::new(filesystem, mountpoint.as_ref(), options).run();
}

/// Mount the given filesystem to the given mountpoint. This function spawns
/// a background thread to handle filesystem operations while being mounted
/// and therefore returns immediately. The returned handle should be stored
/// to reference the mounted filesystem. If it's dropped, the filesystem will
/// be unmounted.
pub unsafe fn spawn_mount<'a, FS: Filesystem+Send+'a, P: AsRef<Path>> (filesystem: FS, mountpoint: &P, options: &[&OsStr]) -> io::Result<BackgroundSession<'a>> {
    Session::new(filesystem, mountpoint.as_ref(), options).spawn()
}<|MERGE_RESOLUTION|>--- conflicted
+++ resolved
@@ -288,18 +288,6 @@
     }
 
     /// Get an extended attribute.
-<<<<<<< HEAD
-    fn getxattr (&mut self, _req: &Request, _ino: u64, _name: &OsStr, reply: ReplyData) {
-        // FIXME: If arg.size is zero, the size of the value should be sent with fuse_getxattr_out
-        // FIXME: If arg.size is non-zero, send the value if it fits, or ERANGE otherwise
-        reply.error(ENOSYS);
-    }
-
-    /// List extended attribute names.
-    fn listxattr (&mut self, _req: &Request, _ino: u64, reply: ReplyEmpty) {
-        // FIXME: If arg.size is zero, the size of the attribute list should be sent with fuse_getxattr_out
-        // FIXME: If arg.size is non-zero, send the attribute list if it fits, or ERANGE otherwise
-=======
     /// If `size` is 0, the size of the value should be sent with `reply.size()`.
     /// If `size` is not 0, and the value fits, send it with `reply.data()`, or
     /// `reply.error(ERANGE)` if it doesn't.
@@ -307,12 +295,11 @@
         reply.error(ENOSYS);
     }
 
-    /// List extended attribute names
+    /// List extended attribute names.
     /// If `size` is 0, the size of the value should be sent with `reply.size()`.
     /// If `size` is not 0, and the value fits, send it with `reply.data()`, or
     /// `reply.error(ERANGE)` if it doesn't.
     fn listxattr (&mut self, _req: &Request, _ino: u64, _size: u32, reply: ReplyXattr) {
->>>>>>> cb486748
         reply.error(ENOSYS);
     }
 
